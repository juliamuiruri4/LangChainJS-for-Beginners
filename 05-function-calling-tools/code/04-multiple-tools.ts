/**
 * Chapter 5 Example 4: Multiple Tools
 *
 * Run: npx tsx 05-function-calling-tools/code/04-multiple-tools.ts
 *
 * 🤖 Try asking GitHub Copilot Chat (https://github.com/features/copilot):
 * - "How does the LLM decide which tool to use for a given query?"
 * - "Can the LLM call multiple tools in a single response?"
 * - "What makes a good tool description for helping the LLM choose correctly?"
 */

import { ChatOpenAI } from "@langchain/openai";
import { tool } from "langchain";
import * as z from "zod";
import "dotenv/config";

const calculatorTool = tool(
  async (input) => {
    const sanitized = input.expression.replace(/[^0-9+\-*/().\s]/g, "");
    const result = Function(`"use strict"; return (${sanitized})`)();
    return String(result);
  },
  {
    name: "calculator",
    description: "Perform mathematical calculations",
    schema: z.object({ expression: z.string() }),
  }
);

const searchTool = tool(
  async (input) => {
    const results: Record<string, string> = {
      "capital of France": "Paris",
      "population of Tokyo": "14 million",
      "who created JavaScript": "Brendan Eich",
    };
    return results[input.query.toLowerCase()] || "No results found";
  },
  {
    name: "search",
    description: "Search for factual information",
    schema: z.object({ query: z.string() }),
  }
);

<<<<<<< HEAD
const weatherTool = tool(
  async (input) => `Weather in ${input.city}: 72°F, sunny`,
  {
    name: "getWeather",
    description: "Get current weather for a city",
    schema: z.object({ city: z.string() }),
  }
);
=======
const weatherTool = tool(async (input) => `Weather in ${input.city}: 72°F, sunny`, {
  name: "getWeather",
  description: "Get current weather for a city",
  schema: z.object({ city: z.string() }),
});
>>>>>>> 0991ef6c

async function main() {
  console.log("🎛️ Multiple Tools Demo\n");
  console.log("=".repeat(80) + "\n");

  const model = new ChatOpenAI({
    model: process.env.AI_MODEL,
    configuration: { baseURL: process.env.AI_ENDPOINT },
    apiKey: process.env.AI_API_KEY,
  });

  const modelWithTools = model.bindTools([calculatorTool, searchTool, weatherTool]);

  const queries = [
    "What is 125 * 8?",
    "What's the capital of France?",
    "What's the weather in Tokyo?",
  ];

  for (const query of queries) {
    console.log(`\nQuery: "${query}"`);

    const response = await modelWithTools.invoke(query);

    if (response.tool_calls && response.tool_calls.length > 0) {
      const toolCall = response.tool_calls[0];
      console.log(`  ✓ Chose tool: ${toolCall.name}`);
      console.log(`  ✓ Args: ${JSON.stringify(toolCall.args)}`);
    } else {
      console.log("  ✗ No tool call generated");
    }

    console.log("─".repeat(80));
  }

  console.log("\n" + "=".repeat(80) + "\n");
  console.log("💡 Key Takeaways:");
  console.log("   • LLMs automatically choose the right tool");
  console.log("   • Clear descriptions help with tool selection");
  console.log("   • Multiple tools enable complex capabilities");
}

main().catch(console.error);<|MERGE_RESOLUTION|>--- conflicted
+++ resolved
@@ -43,7 +43,6 @@
   }
 );
 
-<<<<<<< HEAD
 const weatherTool = tool(
   async (input) => `Weather in ${input.city}: 72°F, sunny`,
   {
@@ -52,13 +51,6 @@
     schema: z.object({ city: z.string() }),
   }
 );
-=======
-const weatherTool = tool(async (input) => `Weather in ${input.city}: 72°F, sunny`, {
-  name: "getWeather",
-  description: "Get current weather for a city",
-  schema: z.object({ city: z.string() }),
-});
->>>>>>> 0991ef6c
 
 async function main() {
   console.log("🎛️ Multiple Tools Demo\n");
